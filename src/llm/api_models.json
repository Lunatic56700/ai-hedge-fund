[
  {
    "display_name": "GPT-5",
    "model_name": "gpt-5",
    "provider": "OpenAI"
  },
  {
    "display_name": "GPT-5 mini",
    "model_name": "gpt-5-mini",
    "provider": "OpenAI"
  },
  {
    "display_name": "GPT-5 nano",
    "model_name": "gpt-5-nano",
    "provider": "OpenAI"
  },
  {
    "display_name": "GPT-4o",
    "model_name": "gpt-4o",
    "provider": "OpenAI"
  },
  {
    "display_name": "GPT-4.5",
    "model_name": "gpt-4.5-preview",
    "provider": "OpenAI"
  },
  {
    "display_name": "o3",
    "model_name": "o3",
    "provider": "OpenAI"
  },
  {
    "display_name": "o4 Mini",
    "model_name": "o4-mini",
    "provider": "OpenAI"
  },
  {
    "display_name": "Claude Haiku 3.5",
    "model_name": "claude-3-5-haiku-latest",
    "provider": "Anthropic"
  },
  {
    "display_name": "Claude Sonnet 4",
    "model_name": "claude-sonnet-4-20250514",
    "provider": "Anthropic"
  },
  {
    "display_name": "Claude Opus 4.1",
    "model_name": "claude-opus-4-1-20250805",
    "provider": "Anthropic"
  },
  {
    "display_name": "DeepSeek R1",
    "model_name": "deepseek-reasoner",
    "provider": "DeepSeek"
  },
  {
    "display_name": "DeepSeek V3",
    "model_name": "deepseek-chat",
    "provider": "DeepSeek"
  },
  {
    "display_name": "Gemini 2.5 Flash",
    "model_name": "gemini-2.5-flash-preview-05-20",
    "provider": "Google"
  },
  {
    "display_name": "Gemini 2.5 Pro",
    "model_name": "gemini-2.5-pro-preview-06-05",
    "provider": "Google"
  },
  {
    "display_name": "Llama 4 Scout (17b)",
    "model_name": "meta-llama/llama-4-scout-17b-16e-instruct",
    "provider": "Groq"
  },
  {
    "display_name": "Llama 4 Maverick (17b)",
    "model_name": "meta-llama/llama-4-maverick-17b-128e-instruct",
    "provider": "Groq"
  },
  {
    "display_name": "GLM-4.5 Air",
    "model_name": "z-ai/glm-4.5-air",
    "provider": "OpenRouter"
  },
  {
    "display_name": "GLM-4.5",
    "model_name": "z-ai/glm-4.5",
    "provider": "OpenRouter"
  },
  {
    "display_name": "Qwen 3 (235B) Thinking",
    "model_name": "qwen/qwen3-235b-a22b-thinking-2507",
    "provider": "OpenRouter"
  },
  {
<<<<<<< HEAD
    "display_name": "Azure Open AI Deployment",
    "model_name": "",
    "provider": "Azure OpenAI"
=======
    "display_name": "GigaChat-2-Max",
    "model_name": "GigaChat-2-Max",
    "provider": "GigaChat"
>>>>>>> 60ef404c
  }
]<|MERGE_RESOLUTION|>--- conflicted
+++ resolved
@@ -95,14 +95,13 @@
     "provider": "OpenRouter"
   },
   {
-<<<<<<< HEAD
+    "display_name": "GigaChat-2-Max",
+    "model_name": "GigaChat-2-Max",
+    "provider": "GigaChat"
+  },
+  {
     "display_name": "Azure Open AI Deployment",
     "model_name": "",
     "provider": "Azure OpenAI"
-=======
-    "display_name": "GigaChat-2-Max",
-    "model_name": "GigaChat-2-Max",
-    "provider": "GigaChat"
->>>>>>> 60ef404c
   }
 ]